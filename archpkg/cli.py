#!/usr/bin/python
# cli.py
"""Universal Package Helper CLI - Main module with improved consistency."""

import argparse
import sys
import os
import webbrowser
from typing import List, Tuple, Optional
from rich.console import Console
from rich.table import Table
<<<<<<< HEAD
from rich.panel import Panel
import logging

# Import modules
from archpkg.config import JUNK_KEYWORDS, LOW_PRIORITY_KEYWORDS, BOOST_KEYWORDS, DISTRO_MAP
from archpkg.exceptions import PackageManagerNotFound, NetworkError, TimeoutError
from archpkg.search_aur import search_aur
from archpkg.search_pacman import search_pacman
from archpkg.search_flatpak import search_flatpak
from archpkg.search_snap import search_snap
from archpkg.search_apt import search_apt
from archpkg.search_dnf import search_dnf
from archpkg.command_gen import generate_command
from archpkg.logging_config import get_logger, PackageHelperLogger
=======
import typer

# --- Local Module Imports ---

from search_aur import search_aur
from search_pacman import search_pacman
from search_flatpak import search_flatpak
from search_snap import search_snap
from search_apt import search_apt
from search_dnf import search_dnf
from command_gen import generate_command
>>>>>>> a6a1bb64


console = Console()
logger = get_logger(__name__)

# Dependency check for `distro`
try:
    import distro
    logger.info("Successfully imported distro module")
except ModuleNotFoundError as e:
    logger.error(f"Required dependency 'distro' is not installed: {e}")
    console.print(Panel(
        "[red]Required dependency 'distro' is not installed.[/red]\n\n"
        "[bold yellow]To fix this issue:[/bold yellow]\n"
        "- Run: [cyan]pip install distro[/cyan]\n"
        "- Or reinstall the package: [cyan]pip install --upgrade archpkg-helper[/cyan]\n"
        "- If using pipx: [cyan]pipx reinstall archpkg-helper[/cyan]",
        title="Missing Dependency",
        border_style="red"
    ))
    sys.exit(1)

<<<<<<< HEAD
def detect_distro() -> str:
    """Detect the current Linux distribution with detailed error handling.
    
    Returns:
        str: Detected distribution family ('arch', 'debian', 'fedora', or 'unknown')
    """
    logger.info("Starting distribution detection")
    
=======
JUNK_KEYWORDS = ["icon", "dummy", "meta", "symlink", "wrap", "material", "launcher", "unionfs"]
LOW_PRIORITY_KEYWORDS = ["extension", "plugin", "helper", "daemon", "patch", "theme"]

SUPPORTED_PLATFORMS = ["arch", "debian", "ubuntu", "linuxmint", "fedora", "manjaro"]




def detect_distro():
    """
    Detects the host Linux distribution and maps it to a supported family.
    Returns:
        str: The name of the distribution family ('arch', 'debian', 'fedora')
             or 'unknown' if detection fails or the distro is not supported.
    """
>>>>>>> a6a1bb64
    try:
        dist = distro.id().lower().strip()
        logger.debug(f"Raw distribution ID: '{dist}'")
        
        if not dist:
            logger.warning("Empty distribution ID detected")
            console.print(Panel(
                "[yellow]Unable to detect your Linux distribution.[/yellow]\n\n"
                "[bold cyan]Possible solutions:[/bold cyan]\n"
                "- Ensure you're running on a supported Linux distribution\n"
                "- Check if the /etc/os-release file exists\n"
                "- Try running: [cyan]cat /etc/os-release[/cyan]",
                title="Distribution Detection Warning",
                border_style="yellow"
            ))
            return "unknown"
        
        detected_family = DISTRO_MAP.get(dist, "unknown")
        logger.info(f"Detected distribution: '{dist}' -> family: '{detected_family}'")
        
        if detected_family == "unknown":
            logger.warning(f"Unsupported distribution detected: '{dist}'")
            console.print(Panel(
                f"[yellow]Unsupported distribution detected: '{dist}'[/yellow]\n\n"
                "[bold cyan]What you can do:[/bold cyan]\n"
                "- Only Flatpak and Snap searches will be available\n"
                "- Consider requesting support for your distribution\n"
                f"- Supported distributions: {', '.join(DISTRO_MAP.keys())}",
                title="Unsupported Distribution",
                border_style="yellow"
            ))
        
        return detected_family
        
    except Exception as e:
        PackageHelperLogger.log_exception(logger, "Failed to detect distribution", e)
        console.print(Panel(
            f"[red]Failed to detect your Linux distribution.[/red]\n\n"
            f"[bold]Error details:[/bold] {str(e)}\n\n"
            "[bold cyan]Troubleshooting steps:[/bold cyan]\n"
            "- Ensure you're running on a Linux system\n"
            "- Check if the 'distro' package is properly installed\n"
            "- Try reinstalling: [cyan]pip install --upgrade distro[/cyan]\n"
            "- Report this issue if the problem persists",
            title="Distribution Detection Failed",
            border_style="red"
        ))
        return "unknown"
    



<<<<<<< HEAD
def is_valid_package(name: str, desc: Optional[str]) -> bool:
    """Check if a package is valid (not junk/meta package)."""
    desc = (desc or "").lower()
    is_junk = any(bad in desc for bad in JUNK_KEYWORDS)
    
    if is_junk:
        logger.debug(f"Package '{name}' filtered out as junk package")
    
    return not is_junk

def get_top_matches(query: str, all_packages: List[Tuple[str, str, str]], limit: int = 5) -> List[Tuple[str, str, str]]:
    """Get top matching packages with improved scoring algorithm."""
    logger.debug(f"Scoring {len(all_packages)} packages for query: '{query}'")
    
    if not all_packages:
        logger.debug("No packages to score")
        return []
        
=======

def is_valid_package(name, desc):
    """
    Filters out undesirable packages based on keywords in their description.
    Args:
        name (str): The name of the package (currently unused but kept for API consistency).
        desc (str): The package's description.
    Returns:
        bool: True if the package is considered valid, False otherwise.
    """
    desc = (desc or "").lower()
    return not any(bad in desc for bad in JUNK_KEYWORDS)





def get_top_matches(query, all_packages, limit=5):
    """
    Scores packages for query relevance and returns a sorted list of top matches.

    Args:
        query (str): The user's search term.
        all_packages (list): A list of all packages found from various sources.

    Returns:
        list: A sorted list containing the highest-scoring package tuples.
    """
>>>>>>> a6a1bb64
    query = query.lower()
    query_tokens = set(query.split())
    scored_results = []

    for name, desc, source in all_packages:
        if not is_valid_package(name, desc):
            continue

        name_l = name.lower()
        desc_l = (desc or "").lower()
        name_tokens = set(name_l.replace("-", " ").split())
        desc_tokens = set(desc_l.split())

        score = 0

        # Exact match scoring
        if query == name_l:
            score += 150
            logger.debug(f"Exact match bonus for '{name}': +150")
        elif query in name_l:
            score += 80
            logger.debug(f"Substring match bonus for '{name}': +80")

        # Fuzzy token matching
        for q in query_tokens:
            for token in name_tokens:
                if token.startswith(q):
                    score += 4
            for token in desc_tokens:
                if token.startswith(q):
                    score += 1

        # Boost keywords
        for word in BOOST_KEYWORDS:
            if word in name_l or word in desc_l:
                score += 3

        # Penalize low priority
        for bad in LOW_PRIORITY_KEYWORDS:
            if bad in name_l or bad in desc_l:
                score -= 10

        if name_l.endswith("-bin"):
            score += 5

        # Source priority (IMPROVED: consistent scoring)
        source_priority = {
            "pacman": 40, "apt": 40, "dnf": 40,
            "aur": 20,
            "flatpak": 10,
            "snap": 5
        }
        score += source_priority.get(source.lower(), 0)

        scored_results.append(((name, desc, source), score))

    scored_results.sort(key=lambda x: x[1], reverse=True)
    top = [pkg for pkg, score in scored_results if score > 0][:limit]
    
    logger.info(f"Found {len(top)} top matches from {len(all_packages)} total packages")
    for i, (pkg_info, score) in enumerate(scored_results[:limit]):
        logger.debug(f"Top match #{i+1}: {pkg_info[0]} (score: {score})")
    
    return top

<<<<<<< HEAD
def github_fallback(query: str) -> None:
    """Provide GitHub search fallback with clear messaging."""
    logger.info(f"No packages found for query '{query}', providing GitHub fallback")
    
    console.print(Panel(
        f"[yellow]No packages found for '{query}' in available repositories.[/yellow]\n\n"
        "[bold cyan]Alternative options:[/bold cyan]\n"
        "- Search GitHub for source code or releases\n"
        "- Check if the package name is spelled correctly\n" 
        "- Try searching with different keywords\n"
        "- Look for similar packages with: [cyan]archpkg <similar-name>[/cyan]",
        title="No Packages Found",
        border_style="yellow"
    ))
    
    try:
        url = f"https://github.com/search?q={query.replace(' ', '+')}&type=repositories"
        logger.info(f"Opening GitHub search URL: {url}")
        console.print(f"[blue]Opening GitHub search:[/blue] {url}")
        webbrowser.open(url)
    except Exception as e:
        PackageHelperLogger.log_exception(logger, "Failed to open web browser for GitHub search", e)
        console.print(Panel(
            f"[red]Failed to open web browser.[/red]\n\n"
            f"[bold]Error:[/bold] {str(e)}\n\n"
            "[bold cyan]Manual search:[/bold cyan]\n"
            f"- Visit: https://github.com/search?q={query.replace(' ', '+')}&type=repositories\n"
            "- Or search manually on GitHub",
            title="Browser Error", 
            border_style="red"
        ))

def handle_search_errors(source_name: str, error: Exception) -> None:
    """Centralized error handling for search operations."""
    PackageHelperLogger.log_exception(logger, f"{source_name} search failed", error)
    
    error_messages = {
        "aur": {
            "network": "Cannot connect to AUR servers. Check your internet connection.",
            "timeout": "AUR search timed out. Try again later.",
            "generic": "AUR search failed. The service might be temporarily unavailable."
        },
        "pacman": {
            "not_found": "pacman command not found. Install pacman or run on Arch-based system.",
            "permission": "Permission denied running pacman. Check your user permissions.",
            "generic": "pacman search failed. Ensure pacman is properly installed."
        },
        "flatpak": {
            "not_found": "flatpak command not found. Install flatpak first.",
            "no_remotes": "No Flatpak remotes configured. Run: flatpak remote-add --if-not-exists flathub https://flathub.org/repo/flathub.flatpakrepo",
            "generic": "Flatpak search failed. Ensure Flatpak is properly configured."
        },
        "snap": {
            "not_found": "snap command not found. Install snapd first.",
            "not_running": "snapd service is not running. Run: sudo systemctl start snapd",
            "generic": "Snap search failed. Ensure snapd is installed and running."
        },
        "apt": {
            "not_found": "apt-cache command not found. Run on Debian/Ubuntu-based system.",
            "update_needed": "Package cache is outdated. Run: sudo apt update",
            "generic": "APT search failed. Update package cache or check APT configuration."
        },
        "dnf": {
            "not_found": "dnf command not found. Run on Fedora/RHEL-based system.",
            "cache_error": "DNF cache error. Try: sudo dnf clean all && sudo dnf makecache",
            "generic": "DNF search failed. Check DNF configuration or try clearing cache."
        }
    }
    
    # Determine specific error type
    if isinstance(error, (NetworkError, ConnectionError)):
        error_type = "network"
    elif isinstance(error, TimeoutError):
        error_type = "timeout"
    elif isinstance(error, PackageManagerNotFound):
        error_type = "not_found"
    elif isinstance(error, PermissionError):
        error_type = "permission"
    else:
        error_type = "generic"
    
    message = error_messages.get(source_name, {}).get(error_type, f"{source_name} search encountered an error.")
    console.print(f"[yellow]{source_name.upper()}: {message}[/yellow]")

def main() -> None:
    """
    Main entrypoint for CLI search + install flow.
    IMPROVED: Better type annotations and error handling.
    """

    logger.info("Starting archpkg-helper CLI")
    
=======



def github_fallback(query):
    """
    Opens a GitHub search in the browser when no local packages are found.

    Args:
        query (str): The search term to use on GitHub.
    """
    console.print(f"[yellow]\n🔎 No packages found. Searching GitHub for '{query}'...[/yellow]")
    url = f"https://github.com/search?q={query.replace(' ', '+')}&type=repositories"
    console.print(f"[blue]🌐 Opening:[/blue] {url}")
    webbrowser.open(url)




def main():
>>>>>>> a6a1bb64
    parser = argparse.ArgumentParser(description="Universal Package Helper CLI")
    parser.add_argument('query', type=str, nargs='*', help='Name of the software to search for')
    parser.add_argument('--debug', action='store_true', help='Enable debug logging to console')
    parser.add_argument('--log-info', action='store_true', help='Show logging configuration and exit')
    args = parser.parse_args()
    
    # Enable debug mode if requested
    if args.debug:
        PackageHelperLogger.set_debug_mode(True)
        logger.info("Debug mode enabled via command line argument")
    
    # Show logging info if requested
    if args.log_info:
        from logging_config import get_log_info
        log_info = get_log_info()
        console.print(Panel(
            f"[bold cyan]Logging Configuration:[/bold cyan]\n"
            f"File logging: {'[green]Enabled[/green]' if log_info['file_logging_enabled'] else '[red]Disabled[/red]'}\n"
            f"Log file: [cyan]{log_info['log_file'] or 'None'}[/cyan]\n"
            f"Log level: [yellow]{logging.getLevelName(log_info['log_level'])}[/yellow]\n"
            f"Active handlers: [blue]{log_info['handler_count']}[/blue]",
            title="Logging Information",
            border_style="blue"
        ))
        return
    
    if not args.query:
        console.print(Panel(
            "[red]No search query provided.[/red]\n\n"
            "[bold cyan]Usage:[/bold cyan]\n"
            "- [cyan]archpkg firefox[/cyan] - Search for Firefox\n"
            "- [cyan]archpkg visual studio code[/cyan] - Search for VS Code\n"
            "- [cyan]archpkg --debug firefox[/cyan] - Search with debug output\n"
            "- [cyan]archpkg --log-info[/cyan] - Show logging configuration\n"
            "- [cyan]archpkg --help[/cyan] - Show help information",
            title="Invalid Input",
            border_style="red"
        ))
        return
    
    query = ' '.join(args.query)
    logger.info(f"Search query: '{query}'")

    if not query.strip():
        logger.warning("Empty search query provided by user")
        console.print(Panel(
            "[red]Empty search query provided.[/red]\n\n"
            "[bold cyan]Usage:[/bold cyan]\n"
            "- [cyan]archpkg firefox[/cyan] - Search for Firefox\n"
            "- [cyan]archpkg visual studio code[/cyan] - Search for VS Code\n"
            "- [cyan]archpkg --help[/cyan] - Show help information",
            title="Invalid Input",
            border_style="red"
        ))
        return

    detected = detect_distro()
    console.print(f"\nSearching for '{query}' on [cyan]{detected}[/cyan] platform...\n")

    results = []
    search_errors = []

    # Search based on detected distribution
    if detected == "arch":
        logger.info("Searching Arch-based repositories (AUR + pacman)")
        
        try:
            logger.debug("Starting AUR search")
            aur_results = search_aur(query)
            results.extend(aur_results)
            logger.info(f"AUR search returned {len(aur_results)} results")
        except Exception as e:
            handle_search_errors("aur", e)
            search_errors.append("AUR")
            
        try:
            logger.debug("Starting pacman search")
            pacman_results = search_pacman(query) 
            results.extend(pacman_results)
            logger.info(f"Pacman search returned {len(pacman_results)} results")
        except Exception as e:
            handle_search_errors("pacman", e)
            search_errors.append("Pacman")
            
    elif detected == "debian":
        logger.info("Searching Debian-based repositories (APT)")
        
        try:
            logger.debug("Starting APT search")
            apt_results = search_apt(query)
            results.extend(apt_results)
            logger.info(f"APT search returned {len(apt_results)} results")
        except Exception as e:
            handle_search_errors("apt", e)
            search_errors.append("APT")
            
    elif detected == "fedora":
        logger.info("Searching Fedora-based repositories (DNF)")
        
        try:
            logger.debug("Starting DNF search")
            dnf_results = search_dnf(query)
            results.extend(dnf_results)
            logger.info(f"DNF search returned {len(dnf_results)} results")
        except Exception as e:
            handle_search_errors("dnf", e)
            search_errors.append("DNF")

    # Universal package managers
    logger.info("Searching universal package managers (Flatpak + Snap)")
    
    try:
        logger.debug("Starting Flatpak search")
        flatpak_results = search_flatpak(query)
        results.extend(flatpak_results)
        logger.info(f"Flatpak search returned {len(flatpak_results)} results")
    except Exception as e:
        handle_search_errors("flatpak", e)
        search_errors.append("Flatpak")

    try:
        logger.debug("Starting Snap search")
        snap_results = search_snap(query)
        results.extend(snap_results)
        logger.info(f"Snap search returned {len(snap_results)} results")
    except Exception as e:
        handle_search_errors("snap", e)
        search_errors.append("Snap")

    # Show search summary
    if search_errors:
        logger.warning(f"Some search sources failed: {search_errors}")
        console.print(f"[dim]Note: Some sources unavailable: {', '.join(search_errors)}[/dim]\n")

    logger.info(f"Total search results: {len(results)}")

    if not results:
        logger.info("No results found, providing GitHub fallback")
        github_fallback(query)
        return

    top_matches = get_top_matches(query, results, limit=5)
    if not top_matches:
        logger.warning("No close matches found after scoring")
        console.print(Panel(
            f"[yellow]Found {len(results)} packages, but none match '{query}' closely.[/yellow]\n\n"
            "[bold cyan]Suggestions:[/bold cyan]\n"
            "- Try a more specific search term\n"
            "- Check spelling of the package name\n"
            "- Use broader keywords (e.g., 'editor' instead of 'vim')\n"
            f"- Search GitHub: [cyan]https://github.com/search?q={query.replace(' ', '+')}[/cyan]",
            title="No Close Matches",
            border_style="yellow"
        ))
        return

    # Display results
    table = Table(title="Top Matching Packages")
    table.add_column("Index", style="cyan", no_wrap=True)
    table.add_column("Package Name", style="green")
    table.add_column("Source", style="blue")
    table.add_column("Description", style="magenta")

    for idx, (pkg, desc, source) in enumerate(top_matches, 1):
        table.add_row(str(idx), pkg, source, desc or "No description")

    console.print(table)
    
    # Interactive installation flow
    try:
        logger.info("Starting interactive installation flow")
        choice = input("\nSelect a package to install [1-5 or press Enter to cancel]: ")
        
        if not choice.strip():
            logger.info("Installation cancelled by user (empty input)")
            console.print("[yellow]Installation cancelled by user.[/yellow]")
            return
            
        try:
            choice = int(choice)
            logger.debug(f"User selected choice: {choice}")
        except ValueError:
            logger.warning(f"Invalid user input: '{choice}'")
            console.print(Panel(
                "[red]Invalid input. Please enter a number.[/red]\n\n"
                "[bold cyan]Valid options:[/bold cyan]\n"
                "- Enter 1-5 to select a package\n"
                "- Press Enter to cancel\n"
                "- Use Ctrl+C to exit",
                title="Invalid Input",
                border_style="red"
            ))
            return
            
        if not (1 <= choice <= len(top_matches)):
            logger.warning(f"Choice {choice} out of range (1-{len(top_matches)})")
            console.print(Panel(
                f"[red]Choice {choice} is out of range.[/red]\n\n"
                f"[bold cyan]Available options:[/bold cyan] 1-{len(top_matches)}\n"
                "- Try again with a valid number\n"
                "- Press Enter to cancel",
                title="Invalid Choice",
                border_style="red"
            ))
            return
            
        selected_pkg = top_matches[choice - 1]
        pkg, desc, source = selected_pkg
        logger.info(f"User selected package: '{pkg}' from source '{source}'")
        
        command = generate_command(pkg, source)
        
        if not command:
            logger.error(f"Failed to generate install command for {source} package: {pkg}")
            console.print(Panel(
                f"[red]Cannot generate install command for {source} packages.[/red]\n\n"
                "[bold cyan]Possible solutions:[/bold cyan]\n"
                f"- Install {source.lower()} package manager first\n"
                "- Check if the package manager is in your PATH\n"
                f"- Manually install: check {source.lower()} documentation",
                title="Command Generation Failed",
                border_style="red"
            ))
            return
            
        logger.info(f"Generated install command: {command}")
        console.print(f"\n[bold green]Install Command:[/bold green] {command}")
        console.print("[bold yellow]Press Enter to install, or Ctrl+C to cancel...[/bold yellow]")
        
        try:
            input()
            logger.info("User confirmed installation, executing command")
            console.print("[blue]Running install command...[/blue]")
            exit_code = os.system(command)
            
            if exit_code != 0:
                logger.error(f"Installation failed with exit code: {exit_code}")
                console.print(Panel(
                    f"[red]Installation failed with exit code {exit_code}.[/red]\n\n"
                    "[bold cyan]Troubleshooting:[/bold cyan]\n"
                    "- Check if you have sufficient permissions\n"
                    "- Ensure package manager is properly configured\n"
                    "- Try running the command manually\n"
                    f"- Command: [cyan]{command}[/cyan]",
                    title="Installation Failed",
                    border_style="red"
                ))
            else:
                logger.info(f"Successfully installed package: {pkg}")
                console.print(f"[bold green]Successfully installed {pkg}![/bold green]")
                
        except KeyboardInterrupt:
            logger.info("Installation cancelled by user (Ctrl+C)")
            console.print("\n[yellow]Installation cancelled by user.[/yellow]")
            
    except KeyboardInterrupt:
        logger.info("Package selection cancelled by user (Ctrl+C)")
        console.print("\n[yellow]Selection cancelled by user.[/yellow]")

if __name__ == '__main__':
    try:
        main()
    except KeyboardInterrupt:
<<<<<<< HEAD
        logger.info("Application terminated by user (Ctrl+C)")
        console.print("\n[yellow]Operation cancelled by user.[/yellow]")
=======
        console.print("\n[red]❌ Cancelled with Ctrl+C.[/red]")
        sys.exit(0)
    except Exception as e:
        console.print(f"[red]❌ An error occurred: {e}[/red]")
        sys.exit(1)

# Add Typer app command to match entry point in pyproject.toml
@app.callback()
def callback():
    """Universal Package Helper CLI"""
    pass

@app.command()
def search(query: str = typer.Argument(..., help="Name of the software to search for")):
    """
    Search for packages across multiple sources like pacman, aur, flatpak, etc.
    """
    try:
        # Convert query to list format expected by main
        args = query.split()
        sys.argv = [sys.argv[0]] + args
        main()
    except KeyboardInterrupt:
        console.print("\n[red]❌ Cancelled with Ctrl+C.[/red]")
>>>>>>> a6a1bb64
        sys.exit(0)
    except Exception as e:
        PackageHelperLogger.log_exception(logger, "Unexpected error in main application", e)
        console.print(Panel(
            f"[red]An unexpected error occurred.[/red]\n\n"
            f"[bold]Error details:[/bold] {str(e)}\n\n"
            "[bold cyan]What to do:[/bold cyan]\n"
            "- Try running the command again\n"
            "- Check if all dependencies are installed\n"
            "- Report this issue if it persists\n"
            "- Include this error message in your report",
            title="Unexpected Error",
            border_style="red"
        ))
        sys.exit(1) 

app = main<|MERGE_RESOLUTION|>--- conflicted
+++ resolved
@@ -9,7 +9,6 @@
 from typing import List, Tuple, Optional
 from rich.console import Console
 from rich.table import Table
-<<<<<<< HEAD
 from rich.panel import Panel
 import logging
 
@@ -24,20 +23,6 @@
 from archpkg.search_dnf import search_dnf
 from archpkg.command_gen import generate_command
 from archpkg.logging_config import get_logger, PackageHelperLogger
-=======
-import typer
-
-# --- Local Module Imports ---
-
-from search_aur import search_aur
-from search_pacman import search_pacman
-from search_flatpak import search_flatpak
-from search_snap import search_snap
-from search_apt import search_apt
-from search_dnf import search_dnf
-from command_gen import generate_command
->>>>>>> a6a1bb64
-
 
 console = Console()
 logger = get_logger(__name__)
@@ -59,7 +44,6 @@
     ))
     sys.exit(1)
 
-<<<<<<< HEAD
 def detect_distro() -> str:
     """Detect the current Linux distribution with detailed error handling.
     
@@ -68,23 +52,6 @@
     """
     logger.info("Starting distribution detection")
     
-=======
-JUNK_KEYWORDS = ["icon", "dummy", "meta", "symlink", "wrap", "material", "launcher", "unionfs"]
-LOW_PRIORITY_KEYWORDS = ["extension", "plugin", "helper", "daemon", "patch", "theme"]
-
-SUPPORTED_PLATFORMS = ["arch", "debian", "ubuntu", "linuxmint", "fedora", "manjaro"]
-
-
-
-
-def detect_distro():
-    """
-    Detects the host Linux distribution and maps it to a supported family.
-    Returns:
-        str: The name of the distribution family ('arch', 'debian', 'fedora')
-             or 'unknown' if detection fails or the distro is not supported.
-    """
->>>>>>> a6a1bb64
     try:
         dist = distro.id().lower().strip()
         logger.debug(f"Raw distribution ID: '{dist}'")
@@ -134,10 +101,6 @@
         ))
         return "unknown"
     
-
-
-
-<<<<<<< HEAD
 def is_valid_package(name: str, desc: Optional[str]) -> bool:
     """Check if a package is valid (not junk/meta package)."""
     desc = (desc or "").lower()
@@ -156,36 +119,6 @@
         logger.debug("No packages to score")
         return []
         
-=======
-
-def is_valid_package(name, desc):
-    """
-    Filters out undesirable packages based on keywords in their description.
-    Args:
-        name (str): The name of the package (currently unused but kept for API consistency).
-        desc (str): The package's description.
-    Returns:
-        bool: True if the package is considered valid, False otherwise.
-    """
-    desc = (desc or "").lower()
-    return not any(bad in desc for bad in JUNK_KEYWORDS)
-
-
-
-
-
-def get_top_matches(query, all_packages, limit=5):
-    """
-    Scores packages for query relevance and returns a sorted list of top matches.
-
-    Args:
-        query (str): The user's search term.
-        all_packages (list): A list of all packages found from various sources.
-
-    Returns:
-        list: A sorted list containing the highest-scoring package tuples.
-    """
->>>>>>> a6a1bb64
     query = query.lower()
     query_tokens = set(query.split())
     scored_results = []
@@ -251,7 +184,6 @@
     
     return top
 
-<<<<<<< HEAD
 def github_fallback(query: str) -> None:
     """Provide GitHub search fallback with clear messaging."""
     logger.info(f"No packages found for query '{query}', providing GitHub fallback")
@@ -344,27 +276,6 @@
 
     logger.info("Starting archpkg-helper CLI")
     
-=======
-
-
-
-def github_fallback(query):
-    """
-    Opens a GitHub search in the browser when no local packages are found.
-
-    Args:
-        query (str): The search term to use on GitHub.
-    """
-    console.print(f"[yellow]\n🔎 No packages found. Searching GitHub for '{query}'...[/yellow]")
-    url = f"https://github.com/search?q={query.replace(' ', '+')}&type=repositories"
-    console.print(f"[blue]🌐 Opening:[/blue] {url}")
-    webbrowser.open(url)
-
-
-
-
-def main():
->>>>>>> a6a1bb64
     parser = argparse.ArgumentParser(description="Universal Package Helper CLI")
     parser.add_argument('query', type=str, nargs='*', help='Name of the software to search for')
     parser.add_argument('--debug', action='store_true', help='Enable debug logging to console')
@@ -628,35 +539,8 @@
     try:
         main()
     except KeyboardInterrupt:
-<<<<<<< HEAD
         logger.info("Application terminated by user (Ctrl+C)")
         console.print("\n[yellow]Operation cancelled by user.[/yellow]")
-=======
-        console.print("\n[red]❌ Cancelled with Ctrl+C.[/red]")
-        sys.exit(0)
-    except Exception as e:
-        console.print(f"[red]❌ An error occurred: {e}[/red]")
-        sys.exit(1)
-
-# Add Typer app command to match entry point in pyproject.toml
-@app.callback()
-def callback():
-    """Universal Package Helper CLI"""
-    pass
-
-@app.command()
-def search(query: str = typer.Argument(..., help="Name of the software to search for")):
-    """
-    Search for packages across multiple sources like pacman, aur, flatpak, etc.
-    """
-    try:
-        # Convert query to list format expected by main
-        args = query.split()
-        sys.argv = [sys.argv[0]] + args
-        main()
-    except KeyboardInterrupt:
-        console.print("\n[red]❌ Cancelled with Ctrl+C.[/red]")
->>>>>>> a6a1bb64
         sys.exit(0)
     except Exception as e:
         PackageHelperLogger.log_exception(logger, "Unexpected error in main application", e)
